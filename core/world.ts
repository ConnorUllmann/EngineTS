import { Entity } from './entity';
import { Camera } from './camera';
import { Mouse } from './mouse';
import { Color } from '../visuals/color';
import { Keyboard } from './keyboard';
import { Gamepads } from './gamepads';
import { Sounds } from './sounds';
import { Images } from './images';
import { IComponent } from './component';
import { DeepReadonly } from './utils';
import { IPoint } from '../geometry/interfaces';
import { Geometry } from '../geometry/geometry';

export enum InputType {
  Gamepad,
  Keyboard,
}

export class World {
<<<<<<< HEAD
  public readonly canvas: HTMLCanvasElement;
  public readonly context: CanvasRenderingContext2D;

  public readonly sounds: Sounds;
  public readonly camera: Camera;
  private readonly _mouse: Mouse;
  public get mouse(): Mouse {
    return this._mouse;
  }
  public readonly keyboard: Keyboard;
  public readonly gamepads: Gamepads;

  public readonly entities: Entity[] = [];
  private readonly entityById: { [id: number]: Entity } = {};
  private readonly entitiesByClass: { [key: string]: Entity[] } = {};

  private readonly entityToAddById: { [id: number]: Entity } = {};
  private readonly entityToRemoveById: { [id: number]: Entity } = {};

  private nextEntityId: number = 0;

  public paused: boolean = false;
  public framesSinceStart = 0;
  public get millisecondsPerFrame(): number {
    return 1000 / this.fps;
  }
  public get millisecondsSinceStart(): number {
    return this._firstUpdateTimestamp == null ? 0 : Date.now() - this._firstUpdateTimestamp;
  }
  private _isFirstFrame: boolean = true;
  public get isFirstFrame(): boolean {
    return this._isFirstFrame;
  }
  public _firstUpdateTimestamp: number | null = null;
  public get firstUpdateTimestamp(): number | null {
    return this._firstUpdateTimestamp;
  }
  public _lastUpdatePerformanceTimestamp: number = 0;
  public _delta: number = 0;
  public fixedFrameRate: boolean = true;
  public get delta(): number {
    return this.fixedFrameRate ? this.millisecondsPerFrame : this._delta;
  }
  public get deltaNormal(): number {
    return this.delta / this.millisecondsPerFrame;
  }
  public _millisecondsLastUpdate: number = 0;
  public get millisecondsLastUpdate(): number {
    return this._millisecondsLastUpdate;
  }

  public backgroundColor: DeepReadonly<Color> | (() => DeepReadonly<Color>) = Color.lightGrey;

  // can be set externally to evaluate whether entities should be updated/drawn this frame
  // mouse/keyboard/gamepad updates will still be received during the period this function returns false
  public canUpdateEntities: (() => boolean) | null = null;

  // if assigned, only this entity will update & draw
  public singletonEntity: Entity | null = null;

  private interval: any | null = null;

  public lastInputTypeUsed = InputType.Keyboard;

  // create in ngOnInit and not in the component's constructor
  constructor(
    canvasId: string,
    canvasResolutionWidth: number = 1280,
    canvasResolutionHeight: number = 960,
    alpha: boolean = true,
    public readonly fps: number = 60
  ) {
    console.log(`World started using canvas with id '${canvasId}'`);
    this.canvas = document.getElementById(canvasId) as HTMLCanvasElement;
    if (this.canvas == null) throw `Canvas '${canvasId}' does not exist`;
    if (!this.canvas.getContext) throw `Cannot retrieve canvas context for '${canvasId}'`;
    const context = this.canvas.getContext('2d', { alpha });
    if (context == null) throw `Cannot retrieve 2D rendering context for canvas '${canvasId}'`;
    this.context = context;
    this.canvas.oncontextmenu = () => false;

    this.setCanvasResolution(canvasResolutionWidth, canvasResolutionHeight);

    this.sounds = new Sounds();
    this.camera = new Camera(this.canvas);
    this._mouse = new Mouse(this.canvas, this.camera);
    this.keyboard = new Keyboard();
    this.gamepads = new Gamepads();

    this._mouse.start();
    this.keyboard.start();
    this.gamepads.start();

    this.startLoop();
  }

  // removes all references to all entities without destroying them
  public dereferenceAllEntities() {
    this.entities.clear();
    Object.keys(this.entityById).forEach(key => delete this.entityById[key]);
    Object.keys(this.entitiesByClass).forEach(key => delete this.entitiesByClass[key]);
    Object.keys(this.entityToAddById).forEach(key => delete this.entityToAddById[key]);
    Object.keys(this.entityToRemoveById).forEach(key => delete this.entityToRemoveById[key]);
    this.singletonEntity = null;
  }

  public startLoop() {
    if (this.interval) return;

    // default _delta to the value at the given fps
    this._delta = this.millisecondsPerFrame;
    // not using requestAnimationFrame because fixed frame rate would be impossible
    this.interval = setInterval(() => this.updateFrame(), this.millisecondsPerFrame);
  }

  public stopLoop() {
    if (!this.interval) return;

    clearInterval(this.interval);
    this.interval = null;
  }

  // sets the canvas so it is fully contained inside the parent element
  public setCanvasContained() {
    this.canvas.style.width = '100%';
    this.canvas.style.height = '100%';
    this.canvas.style.objectFit = 'contain';
  }

  private setCanvasResolution(width: number, height: number) {
    this.canvas.width = width;
    this.canvas.height = height;
  }

  private async updateFrame(): Promise<void> {
    if (this.paused) return;

    const startMs = Date.now();

    this.updateDelta();

    // gamepad inputs update before the entities because all inputs are received simultaneously during its update
    // unlike keyboard & mouse which are streamed in via events (and then reset by their update methods)
    this.gamepads.update();

    const canUpdateEntities = this.canUpdateEntities == null || this.canUpdateEntities();
    if (canUpdateEntities) {
      this.updateEntities();
      this.clearCanvas(this.backgroundColor instanceof Function ? this.backgroundColor() : this.backgroundColor);
      this.drawEntities();
=======
    public readonly canvas: HTMLCanvasElement;
    public readonly context: CanvasRenderingContext2D;

    public readonly sounds: Sounds;
    public readonly camera: Camera;
    private readonly _mouse: Mouse;
    public get mouse(): Mouse { return this._mouse; }
    public readonly keyboard: Keyboard;
    public readonly gamepads: Gamepads;

    public readonly entities: Entity[] = [];
    private readonly entityById: { [id: number]: Entity } = {};
    private readonly entitiesByClass: { [key: string]: Entity[] } = {};

    private readonly entityToAddById: { [id: number]: Entity } = {};
    private readonly entityToRemoveById: { [id: number]: Entity } = {};

    private nextEntityId: number = 0;

    public paused: boolean = false;
    public framesSinceStart = 0;
    public get millisecondsPerFrame(): number { return 1000 / this.fps; }
    public get millisecondsSinceStart(): number { return this._firstUpdateTimestamp == null ? 0 : (Date.now() - this._firstUpdateTimestamp); }
    private _isFirstFrame: boolean = true;
    public get isFirstFrame(): boolean { return this._isFirstFrame; }
    public _firstUpdateTimestamp: number | null = null;
    public get firstUpdateTimestamp(): number | null { return this._firstUpdateTimestamp; }
    public _lastUpdatePerformanceTimestamp: number = 0;
    public  _delta: number = 0;
    public fixedFrameRate: boolean = true;
    public get delta(): number { return this.fixedFrameRate ? this.millisecondsPerFrame : this._delta; }
    public get deltaNormal(): number { return this.delta / this.millisecondsPerFrame; }
    public lastFrameFps: number = 0;
    public _millisecondsLastUpdate: number = 0;
    public get millisecondsLastUpdate(): number { return this._millisecondsLastUpdate; }

    public backgroundColor: DeepReadonly<Color> | (() => DeepReadonly<Color>) | null = Color.lightGrey;

    // can be set externally to evaluate whether entities should be updated/drawn this frame
    // mouse/keyboard/gamepad updates will still be received during the period this function returns false
    public canUpdateEntities: (() => boolean) | null = null;

    // if assigned, only this entity will update & draw
    public singletonEntity: Entity | null = null;

    private interval: any | null = null;

    public lastInputTypeUsed = InputType.Keyboard;

    // create in ngOnInit and not in the component's constructor
    constructor(
        canvasIdOrElement: string | HTMLCanvasElement,
        canvasResolutionWidth: number = 1280,
        canvasResolutionHeight: number = 960,
        alpha: boolean=true,
        public readonly fps: number=60
    ) {
        console.log(`World started using canvas with id '${canvasIdOrElement}'`);
        this.canvas = canvasIdOrElement instanceof HTMLCanvasElement ? canvasIdOrElement : document.getElementById(canvasIdOrElement) as HTMLCanvasElement;
        if(this.canvas == null)
            throw `Canvas does not exist`;
        if(!this.canvas.getContext)
            throw `Cannot retrieve canvas context'`;
        const context = this.canvas.getContext('2d', { alpha });
        if(context == null)
            throw `Cannot retrieve 2D rendering context for canvas`;
        this.context = context;
        this.canvas.oncontextmenu = () => false;

        this.setCanvasResolution(canvasResolutionWidth, canvasResolutionHeight);
        
        this.sounds = new Sounds();
        this.camera = new Camera(this.canvas);
        this._mouse = new Mouse(this.canvas, this.camera);
        this.keyboard = new Keyboard();
        this.gamepads = new Gamepads();

        this._mouse.start();
        this.keyboard.start();
        this.gamepads.start();

        this.startLoop();
>>>>>>> 9e5605fc
    }

    if (this.keyboard.hasInputThisFrame || this.mouse.hasInputThisFrame) this.lastInputTypeUsed = InputType.Keyboard;
    else if (this.gamepads.hasInputThisFrame) this.lastInputTypeUsed = InputType.Gamepad;

    this._mouse.update();
    this.keyboard.update();

    this._isFirstFrame = false;

    this._millisecondsLastUpdate = Date.now() - startMs;
    this.framesSinceStart++;
  }

  private updateEntity = (o: Entity) => {
    if (o.active && !o.destroyed) {
      o.update();
      for (let _class in o.componentsByClass)
        o.componentsByClass[_class].forEach((c: IComponent) => {
          if (c.active && !c.removed && c.update) c.update();
        });
    }
  };
  private postUpdateEntity = (o: Entity) => {
    if (o.active && !o.destroyed) o.postUpdate();
  };
  private drawEntity = (o: Entity) => {
    if (o.visible && !o.destroyed) o.draw();
  };

  private updateDelta(): void {
    if (this._firstUpdateTimestamp == null) this._firstUpdateTimestamp = Date.now();
    const now = performance.now();
    if (this._lastUpdatePerformanceTimestamp != 0) this._delta = now - this._lastUpdatePerformanceTimestamp;
    this._lastUpdatePerformanceTimestamp = now;
  }

  public flushAdded() {
    for (const id in this.entityToAddById) {
      const entity = this.entityToAddById[id];
      delete this.entityToAddById[id];

      this.entities.push(entity);
      this.entityById[id] = entity;
      if (!(entity.class in this.entitiesByClass)) this.entitiesByClass[entity.class] = [];
      this.entitiesByClass[entity.class].push(entity);
    }
<<<<<<< HEAD
  }

  public flushRemoved() {
    for (const id in this.entityToRemoveById) {
      const entity = this.entityToRemoveById[id];
      delete this.entityToRemoveById[id];

      entity.removeAllComponents();
      entity.remove();
      this.entities.remove(entity);
      delete this.entityById[entity.id];
      this.entitiesByClass[entity.class].remove(entity);
      if (this.entitiesByClass[entity.class].length <= 0) delete this.entitiesByClass[entity.class];
      entity.removed = true;
=======
    private postUpdateEntity = (o: Entity) => { if(o.active && !o.destroyed) o.postUpdate() };
    private drawEntity = (o: Entity) => { if(o.visible && !o.destroyed) o.draw() };

    private updateDelta(): void {
        if(this._firstUpdateTimestamp == null)
            this._firstUpdateTimestamp = Date.now();
        const now = performance.now();
        if(this._lastUpdatePerformanceTimestamp != 0)
            this._delta = now - this._lastUpdatePerformanceTimestamp;
        this.lastFrameFps = Math.round(1000 / this._delta);
        this._lastUpdatePerformanceTimestamp = now;
>>>>>>> 9e5605fc
    }
  }

  private updateEntities(): void {
    this.flushAdded();

    this.sortEntitiesByUpdateOrder();

    if (this.singletonEntity) this.updateEntity(this.singletonEntity);
    else this.entities.forEach(this.updateEntity);

    if (this.singletonEntity) this.postUpdateEntity(this.singletonEntity);
    else this.entities.forEach(this.postUpdateEntity);

    this.flushRemoved();
  }

  private drawEntities() {
    this.sortEntitiesByUpdateOrder();

    if (this.singletonEntity) this.drawEntity(this.singletonEntity);
    else this.entities.forEach(this.drawEntity);
  }

  // returns the id of the entity
  public addEntity(entity: Entity): number {
    const entityId = this.nextEntityId++;
    this.entityToAddById[entityId] = entity;
    return entityId;
  }

  public destroyEntity(entity: Entity) {
    if (entity.world != this || entity.destroyed) return;
    this.entityToRemoveById[entity.id] = entity;
    entity.destroyed = true;
  }

  public clearCanvas(color: DeepReadonly<Color> | null = null) {
    if (color == null) {
      this.context.clearRect(0, 0, this.canvas.width, this.canvas.height);
      return;
    }
    this.context.fillStyle = Color.ToString(color);
    this.context.fillRect(0, 0, this.canvas.width, this.canvas.height);
  }

  private sortEntitiesByUpdateOrder() {
    this.entities.sort(this.compareUpdateOrders);
  }

  private compareUpdateOrders(a: Entity, b: Entity): number {
    return a.depth === b.depth ? a.id - b.id : b.depth - a.depth;
  }

  // not a clone of the list, but the actual World list itself!
  public entitiesOfClass<T extends new (...args: any[]) => Entity>(_class: T): InstanceType<T>[] {
    return _class.name in this.entitiesByClass ? (this.entitiesByClass[_class.name] as InstanceType<T>[]) : [];
  }

  public entityOfId(id: number): Entity | null {
    return this.entityById[id] ?? null;
  }

  public closestEntityOfClasses<T extends new (...args: any[]) => Entity>(
    _classes: T[],
    position: IPoint,
    boolCheck: (t: InstanceType<T>) => boolean
  ): InstanceType<T> | null {
    const entities: InstanceType<T>[] = [];
    for (let _class of _classes) {
      for (let entity of this.entitiesOfClass(_class)) {
        if (boolCheck(entity)) entities.push(entity);
      }
    }
    return entities.minOf(entity => Geometry.Point.DistanceSq(entity.position, position)) ?? null;
  }

  public firstEntityOfClasses<T extends new (...args: any[]) => Entity>(
    _classes: T[],
    boolCheck?: (t: InstanceType<T>) => boolean
  ): InstanceType<T> | null {
    for (let _class of _classes) {
      const result = this.entitiesOfClass(_class).first(boolCheck);
      if (result != null) return result;
    }
    return null;
  }

  public forEachComponentOfClass<T extends new (...args: any[]) => U, U extends IComponent>(
    _class: T,
    forEach: (c: InstanceType<T>) => any
  ) {
    for (let i = 0; i < this.entities.length; i++) {
      const entity = this.entities[i];
      if (!entity.active) continue;

      const components = entity.componentsOfClass(_class);
      if (components) {
        for (let component of components) {
          if (!component.active) continue;

          forEach(component);
        }
      }
    }
    return null;
  }

  public firstComponentOfClass<T extends new (...args: any[]) => U, U extends IComponent>(
    _class: T,
    first: (c: InstanceType<T>) => boolean
  ): InstanceType<T> | null {
    for (let i = 0; i < this.entities.length; i++) {
      const entity = this.entities[i];
      if (!entity.active) continue;

      const components = entity.componentsOfClass(_class);
      if (components) {
        for (let component of components) {
          if (!component.active) continue;

          if (first(component)) return component;
        }
      }
    }
    return null;
  }

  // gets the first entity of a class
  public singleton<T extends new (...args: any[]) => U, U extends Entity>(_class: T): InstanceType<T> | null {
    if (!(_class.name in this.entitiesByClass)) return null;
    const entity = this.entitiesByClass[_class.name].first();
    return entity == null ? null : (entity as InstanceType<T>);
  }
}<|MERGE_RESOLUTION|>--- conflicted
+++ resolved
@@ -1,15 +1,14 @@
+import { Geometry } from '../geometry/geometry';
+import { IPoint } from '../geometry/interfaces';
+import { Color } from '../visuals/color';
+import { Camera } from './camera';
+import { IComponent } from './component';
 import { Entity } from './entity';
-import { Camera } from './camera';
+import { Gamepads } from './gamepads';
+import { Keyboard } from './keyboard';
 import { Mouse } from './mouse';
-import { Color } from '../visuals/color';
-import { Keyboard } from './keyboard';
-import { Gamepads } from './gamepads';
 import { Sounds } from './sounds';
-import { Images } from './images';
-import { IComponent } from './component';
 import { DeepReadonly } from './utils';
-import { IPoint } from '../geometry/interfaces';
-import { Geometry } from '../geometry/geometry';
 
 export enum InputType {
   Gamepad,
@@ -17,7 +16,6 @@
 }
 
 export class World {
-<<<<<<< HEAD
   public readonly canvas: HTMLCanvasElement;
   public readonly context: CanvasRenderingContext2D;
 
@@ -38,155 +36,6 @@
   private readonly entityToRemoveById: { [id: number]: Entity } = {};
 
   private nextEntityId: number = 0;
-
-  public paused: boolean = false;
-  public framesSinceStart = 0;
-  public get millisecondsPerFrame(): number {
-    return 1000 / this.fps;
-  }
-  public get millisecondsSinceStart(): number {
-    return this._firstUpdateTimestamp == null ? 0 : Date.now() - this._firstUpdateTimestamp;
-  }
-  private _isFirstFrame: boolean = true;
-  public get isFirstFrame(): boolean {
-    return this._isFirstFrame;
-  }
-  public _firstUpdateTimestamp: number | null = null;
-  public get firstUpdateTimestamp(): number | null {
-    return this._firstUpdateTimestamp;
-  }
-  public _lastUpdatePerformanceTimestamp: number = 0;
-  public _delta: number = 0;
-  public fixedFrameRate: boolean = true;
-  public get delta(): number {
-    return this.fixedFrameRate ? this.millisecondsPerFrame : this._delta;
-  }
-  public get deltaNormal(): number {
-    return this.delta / this.millisecondsPerFrame;
-  }
-  public _millisecondsLastUpdate: number = 0;
-  public get millisecondsLastUpdate(): number {
-    return this._millisecondsLastUpdate;
-  }
-
-  public backgroundColor: DeepReadonly<Color> | (() => DeepReadonly<Color>) = Color.lightGrey;
-
-  // can be set externally to evaluate whether entities should be updated/drawn this frame
-  // mouse/keyboard/gamepad updates will still be received during the period this function returns false
-  public canUpdateEntities: (() => boolean) | null = null;
-
-  // if assigned, only this entity will update & draw
-  public singletonEntity: Entity | null = null;
-
-  private interval: any | null = null;
-
-  public lastInputTypeUsed = InputType.Keyboard;
-
-  // create in ngOnInit and not in the component's constructor
-  constructor(
-    canvasId: string,
-    canvasResolutionWidth: number = 1280,
-    canvasResolutionHeight: number = 960,
-    alpha: boolean = true,
-    public readonly fps: number = 60
-  ) {
-    console.log(`World started using canvas with id '${canvasId}'`);
-    this.canvas = document.getElementById(canvasId) as HTMLCanvasElement;
-    if (this.canvas == null) throw `Canvas '${canvasId}' does not exist`;
-    if (!this.canvas.getContext) throw `Cannot retrieve canvas context for '${canvasId}'`;
-    const context = this.canvas.getContext('2d', { alpha });
-    if (context == null) throw `Cannot retrieve 2D rendering context for canvas '${canvasId}'`;
-    this.context = context;
-    this.canvas.oncontextmenu = () => false;
-
-    this.setCanvasResolution(canvasResolutionWidth, canvasResolutionHeight);
-
-    this.sounds = new Sounds();
-    this.camera = new Camera(this.canvas);
-    this._mouse = new Mouse(this.canvas, this.camera);
-    this.keyboard = new Keyboard();
-    this.gamepads = new Gamepads();
-
-    this._mouse.start();
-    this.keyboard.start();
-    this.gamepads.start();
-
-    this.startLoop();
-  }
-
-  // removes all references to all entities without destroying them
-  public dereferenceAllEntities() {
-    this.entities.clear();
-    Object.keys(this.entityById).forEach(key => delete this.entityById[key]);
-    Object.keys(this.entitiesByClass).forEach(key => delete this.entitiesByClass[key]);
-    Object.keys(this.entityToAddById).forEach(key => delete this.entityToAddById[key]);
-    Object.keys(this.entityToRemoveById).forEach(key => delete this.entityToRemoveById[key]);
-    this.singletonEntity = null;
-  }
-
-  public startLoop() {
-    if (this.interval) return;
-
-    // default _delta to the value at the given fps
-    this._delta = this.millisecondsPerFrame;
-    // not using requestAnimationFrame because fixed frame rate would be impossible
-    this.interval = setInterval(() => this.updateFrame(), this.millisecondsPerFrame);
-  }
-
-  public stopLoop() {
-    if (!this.interval) return;
-
-    clearInterval(this.interval);
-    this.interval = null;
-  }
-
-  // sets the canvas so it is fully contained inside the parent element
-  public setCanvasContained() {
-    this.canvas.style.width = '100%';
-    this.canvas.style.height = '100%';
-    this.canvas.style.objectFit = 'contain';
-  }
-
-  private setCanvasResolution(width: number, height: number) {
-    this.canvas.width = width;
-    this.canvas.height = height;
-  }
-
-  private async updateFrame(): Promise<void> {
-    if (this.paused) return;
-
-    const startMs = Date.now();
-
-    this.updateDelta();
-
-    // gamepad inputs update before the entities because all inputs are received simultaneously during its update
-    // unlike keyboard & mouse which are streamed in via events (and then reset by their update methods)
-    this.gamepads.update();
-
-    const canUpdateEntities = this.canUpdateEntities == null || this.canUpdateEntities();
-    if (canUpdateEntities) {
-      this.updateEntities();
-      this.clearCanvas(this.backgroundColor instanceof Function ? this.backgroundColor() : this.backgroundColor);
-      this.drawEntities();
-=======
-    public readonly canvas: HTMLCanvasElement;
-    public readonly context: CanvasRenderingContext2D;
-
-    public readonly sounds: Sounds;
-    public readonly camera: Camera;
-    private readonly _mouse: Mouse;
-    public get mouse(): Mouse { return this._mouse; }
-    public readonly keyboard: Keyboard;
-    public readonly gamepads: Gamepads;
-
-    public readonly entities: Entity[] = [];
-    private readonly entityById: { [id: number]: Entity } = {};
-    private readonly entitiesByClass: { [key: string]: Entity[] } = {};
-
-    private readonly entityToAddById: { [id: number]: Entity } = {};
-    private readonly entityToRemoveById: { [id: number]: Entity } = {};
-
-    private nextEntityId: number = 0;
 
     public paused: boolean = false;
     public framesSinceStart = 0;
@@ -207,16 +56,16 @@
 
     public backgroundColor: DeepReadonly<Color> | (() => DeepReadonly<Color>) | null = Color.lightGrey;
 
-    // can be set externally to evaluate whether entities should be updated/drawn this frame
-    // mouse/keyboard/gamepad updates will still be received during the period this function returns false
-    public canUpdateEntities: (() => boolean) | null = null;
-
-    // if assigned, only this entity will update & draw
-    public singletonEntity: Entity | null = null;
-
-    private interval: any | null = null;
-
-    public lastInputTypeUsed = InputType.Keyboard;
+  // can be set externally to evaluate whether entities should be updated/drawn this frame
+  // mouse/keyboard/gamepad updates will still be received during the period this function returns false
+  public canUpdateEntities: (() => boolean) | null = null;
+
+  // if assigned, only this entity will update & draw
+  public singletonEntity: Entity | null = null;
+
+  private interval: any | null = null;
+
+  public lastInputTypeUsed = InputType.Keyboard;
 
     // create in ngOnInit and not in the component's constructor
     constructor(
@@ -238,20 +87,75 @@
         this.context = context;
         this.canvas.oncontextmenu = () => false;
 
-        this.setCanvasResolution(canvasResolutionWidth, canvasResolutionHeight);
-        
-        this.sounds = new Sounds();
-        this.camera = new Camera(this.canvas);
-        this._mouse = new Mouse(this.canvas, this.camera);
-        this.keyboard = new Keyboard();
-        this.gamepads = new Gamepads();
-
-        this._mouse.start();
-        this.keyboard.start();
-        this.gamepads.start();
-
-        this.startLoop();
->>>>>>> 9e5605fc
+    this.setCanvasResolution(canvasResolutionWidth, canvasResolutionHeight);
+
+    this.sounds = new Sounds();
+    this.camera = new Camera(this.canvas);
+    this._mouse = new Mouse(this.canvas, this.camera);
+    this.keyboard = new Keyboard();
+    this.gamepads = new Gamepads();
+
+    this._mouse.start();
+    this.keyboard.start();
+    this.gamepads.start();
+
+    this.startLoop();
+  }
+
+  // removes all references to all entities without destroying them
+  public dereferenceAllEntities() {
+    this.entities.clear();
+    Object.keys(this.entityById).forEach(key => delete this.entityById[key]);
+    Object.keys(this.entitiesByClass).forEach(key => delete this.entitiesByClass[key]);
+    Object.keys(this.entityToAddById).forEach(key => delete this.entityToAddById[key]);
+    Object.keys(this.entityToRemoveById).forEach(key => delete this.entityToRemoveById[key]);
+    this.singletonEntity = null;
+  }
+
+  public startLoop() {
+    if (this.interval) return;
+
+    // default _delta to the value at the given fps
+    this._delta = this.millisecondsPerFrame;
+    // not using requestAnimationFrame because fixed frame rate would be impossible
+    this.interval = setInterval(() => this.updateFrame(), this.millisecondsPerFrame);
+  }
+
+  public stopLoop() {
+    if (!this.interval) return;
+
+    clearInterval(this.interval);
+    this.interval = null;
+  }
+
+  // sets the canvas so it is fully contained inside the parent element
+  public setCanvasContained() {
+    this.canvas.style.width = '100%';
+    this.canvas.style.height = '100%';
+    this.canvas.style.objectFit = 'contain';
+  }
+
+  private setCanvasResolution(width: number, height: number) {
+    this.canvas.width = width;
+    this.canvas.height = height;
+  }
+
+  private async updateFrame(): Promise<void> {
+    if (this.paused) return;
+
+    const startMs = Date.now();
+
+    this.updateDelta();
+
+    // gamepad inputs update before the entities because all inputs are received simultaneously during its update
+    // unlike keyboard & mouse which are streamed in via events (and then reset by their update methods)
+    this.gamepads.update();
+
+    const canUpdateEntities = this.canUpdateEntities == null || this.canUpdateEntities();
+    if (canUpdateEntities) {
+      this.updateEntities();
+      this.clearCanvas(this.backgroundColor instanceof Function ? this.backgroundColor() : this.backgroundColor);
+      this.drawEntities();
     }
 
     if (this.keyboard.hasInputThisFrame || this.mouse.hasInputThisFrame) this.lastInputTypeUsed = InputType.Keyboard;
@@ -281,42 +185,6 @@
   private drawEntity = (o: Entity) => {
     if (o.visible && !o.destroyed) o.draw();
   };
-
-  private updateDelta(): void {
-    if (this._firstUpdateTimestamp == null) this._firstUpdateTimestamp = Date.now();
-    const now = performance.now();
-    if (this._lastUpdatePerformanceTimestamp != 0) this._delta = now - this._lastUpdatePerformanceTimestamp;
-    this._lastUpdatePerformanceTimestamp = now;
-  }
-
-  public flushAdded() {
-    for (const id in this.entityToAddById) {
-      const entity = this.entityToAddById[id];
-      delete this.entityToAddById[id];
-
-      this.entities.push(entity);
-      this.entityById[id] = entity;
-      if (!(entity.class in this.entitiesByClass)) this.entitiesByClass[entity.class] = [];
-      this.entitiesByClass[entity.class].push(entity);
-    }
-<<<<<<< HEAD
-  }
-
-  public flushRemoved() {
-    for (const id in this.entityToRemoveById) {
-      const entity = this.entityToRemoveById[id];
-      delete this.entityToRemoveById[id];
-
-      entity.removeAllComponents();
-      entity.remove();
-      this.entities.remove(entity);
-      delete this.entityById[entity.id];
-      this.entitiesByClass[entity.class].remove(entity);
-      if (this.entitiesByClass[entity.class].length <= 0) delete this.entitiesByClass[entity.class];
-      entity.removed = true;
-=======
-    private postUpdateEntity = (o: Entity) => { if(o.active && !o.destroyed) o.postUpdate() };
-    private drawEntity = (o: Entity) => { if(o.visible && !o.destroyed) o.draw() };
 
     private updateDelta(): void {
         if(this._firstUpdateTimestamp == null)
@@ -326,139 +194,170 @@
             this._delta = now - this._lastUpdatePerformanceTimestamp;
         this.lastFrameFps = Math.round(1000 / this._delta);
         this._lastUpdatePerformanceTimestamp = now;
->>>>>>> 9e5605fc
-    }
-  }
-
-  private updateEntities(): void {
-    this.flushAdded();
-
-    this.sortEntitiesByUpdateOrder();
-
-    if (this.singletonEntity) this.updateEntity(this.singletonEntity);
-    else this.entities.forEach(this.updateEntity);
-
-    if (this.singletonEntity) this.postUpdateEntity(this.singletonEntity);
-    else this.entities.forEach(this.postUpdateEntity);
-
-    this.flushRemoved();
-  }
-
-  private drawEntities() {
-    this.sortEntitiesByUpdateOrder();
-
-    if (this.singletonEntity) this.drawEntity(this.singletonEntity);
-    else this.entities.forEach(this.drawEntity);
-  }
-
-  // returns the id of the entity
-  public addEntity(entity: Entity): number {
-    const entityId = this.nextEntityId++;
-    this.entityToAddById[entityId] = entity;
-    return entityId;
-  }
-
-  public destroyEntity(entity: Entity) {
-    if (entity.world != this || entity.destroyed) return;
-    this.entityToRemoveById[entity.id] = entity;
-    entity.destroyed = true;
-  }
-
-  public clearCanvas(color: DeepReadonly<Color> | null = null) {
-    if (color == null) {
-      this.context.clearRect(0, 0, this.canvas.width, this.canvas.height);
-      return;
-    }
-    this.context.fillStyle = Color.ToString(color);
-    this.context.fillRect(0, 0, this.canvas.width, this.canvas.height);
-  }
-
-  private sortEntitiesByUpdateOrder() {
-    this.entities.sort(this.compareUpdateOrders);
-  }
-
-  private compareUpdateOrders(a: Entity, b: Entity): number {
-    return a.depth === b.depth ? a.id - b.id : b.depth - a.depth;
-  }
-
-  // not a clone of the list, but the actual World list itself!
-  public entitiesOfClass<T extends new (...args: any[]) => Entity>(_class: T): InstanceType<T>[] {
-    return _class.name in this.entitiesByClass ? (this.entitiesByClass[_class.name] as InstanceType<T>[]) : [];
-  }
-
-  public entityOfId(id: number): Entity | null {
-    return this.entityById[id] ?? null;
-  }
-
-  public closestEntityOfClasses<T extends new (...args: any[]) => Entity>(
-    _classes: T[],
-    position: IPoint,
-    boolCheck: (t: InstanceType<T>) => boolean
-  ): InstanceType<T> | null {
-    const entities: InstanceType<T>[] = [];
-    for (let _class of _classes) {
-      for (let entity of this.entitiesOfClass(_class)) {
-        if (boolCheck(entity)) entities.push(entity);
-      }
-    }
-    return entities.minOf(entity => Geometry.Point.DistanceSq(entity.position, position)) ?? null;
-  }
-
-  public firstEntityOfClasses<T extends new (...args: any[]) => Entity>(
-    _classes: T[],
-    boolCheck?: (t: InstanceType<T>) => boolean
-  ): InstanceType<T> | null {
-    for (let _class of _classes) {
-      const result = this.entitiesOfClass(_class).first(boolCheck);
-      if (result != null) return result;
-    }
-    return null;
-  }
-
-  public forEachComponentOfClass<T extends new (...args: any[]) => U, U extends IComponent>(
-    _class: T,
-    forEach: (c: InstanceType<T>) => any
-  ) {
-    for (let i = 0; i < this.entities.length; i++) {
-      const entity = this.entities[i];
-      if (!entity.active) continue;
-
-      const components = entity.componentsOfClass(_class);
-      if (components) {
-        for (let component of components) {
-          if (!component.active) continue;
-
-          forEach(component);
-        }
-      }
-    }
-    return null;
-  }
-
-  public firstComponentOfClass<T extends new (...args: any[]) => U, U extends IComponent>(
-    _class: T,
-    first: (c: InstanceType<T>) => boolean
-  ): InstanceType<T> | null {
-    for (let i = 0; i < this.entities.length; i++) {
-      const entity = this.entities[i];
-      if (!entity.active) continue;
-
-      const components = entity.componentsOfClass(_class);
-      if (components) {
-        for (let component of components) {
-          if (!component.active) continue;
-
-          if (first(component)) return component;
-        }
-      }
-    }
-    return null;
-  }
-
-  // gets the first entity of a class
-  public singleton<T extends new (...args: any[]) => U, U extends Entity>(_class: T): InstanceType<T> | null {
-    if (!(_class.name in this.entitiesByClass)) return null;
-    const entity = this.entitiesByClass[_class.name].first();
-    return entity == null ? null : (entity as InstanceType<T>);
-  }
+    }
+
+    public flushAdded() {
+        for(const id in this.entityToAddById) {
+            const entity = this.entityToAddById[id];
+            delete this.entityToAddById[id];
+            
+            this.entities.push(entity);
+            this.entityById[id] = entity;
+            if(!(entity.class in this.entitiesByClass))
+                this.entitiesByClass[entity.class] = [];
+            this.entitiesByClass[entity.class].push(entity);
+        }
+    }
+
+    public flushRemoved() {
+        for(const id in this.entityToRemoveById) {
+            const entity = this.entityToRemoveById[id];
+            delete this.entityToRemoveById[id];
+
+            entity.removeAllComponents();
+            entity.remove();
+            this.entities.remove(entity);
+            delete this.entityById[entity.id];
+            this.entitiesByClass[entity.class].remove(entity);
+            if(this.entitiesByClass[entity.class].length <= 0)
+                delete this.entitiesByClass[entity.class];
+            entity.removed = true;
+        }
+    }
+
+    private updateEntities(): void {
+        this.flushAdded();
+
+        this.sortEntitiesByUpdateOrder();
+
+        if(this.singletonEntity)
+            this.updateEntity(this.singletonEntity);
+        else
+            this.entities.forEach(this.updateEntity);
+
+        if(this.singletonEntity)
+            this.postUpdateEntity(this.singletonEntity);
+        else
+            this.entities.forEach(this.postUpdateEntity);
+
+        this.flushRemoved();
+    }
+
+    private drawEntities() {
+        this.sortEntitiesByUpdateOrder();
+
+        if(this.singletonEntity)
+            this.drawEntity(this.singletonEntity);
+        else
+            this.entities.forEach(this.drawEntity);
+    }
+
+    // returns the id of the entity
+    public addEntity(entity: Entity): number {
+        const entityId = this.nextEntityId++;
+        this.entityToAddById[entityId] = entity;
+        return entityId;
+    }
+
+    public destroyEntity(entity: Entity) {
+        if(entity.world != this || entity.destroyed)
+            return;
+        this.entityToRemoveById[entity.id] = entity;
+        entity.destroyed = true;
+    }
+
+    public clearCanvas(color: DeepReadonly<Color> | null=null) {
+        if(color == null) {
+            this.context.clearRect(0, 0, this.canvas.width, this.canvas.height);
+            return;
+        }
+        this.context.fillStyle = Color.ToString(color);
+        this.context.fillRect(0, 0, this.canvas.width, this.canvas.height);
+    }
+
+    private sortEntitiesByUpdateOrder() {
+        this.entities.sort(this.compareUpdateOrders);
+    }
+
+    private compareUpdateOrders(a: Entity, b: Entity): number {
+        return a.depth === b.depth
+            ? a.id - b.id
+            : b.depth - a.depth;
+    };
+
+    // not a clone of the list, but the actual World list itself!
+    public entitiesOfClass<T extends new (...args: any[]) => Entity>(_class: T): InstanceType<T>[] {
+        return _class.name in this.entitiesByClass ? this.entitiesByClass[_class.name] as InstanceType<T>[] : [];
+    }
+
+    public entityOfId(id: number): Entity | null {
+        return this.entityById[id] ?? null;
+    }
+
+    public closestEntityOfClasses<T extends new(...args: any[]) => Entity>(_classes: T[], position: IPoint, boolCheck: (t: InstanceType<T>) => boolean): InstanceType<T> | null {
+        const entities: InstanceType<T>[] = [];
+        for(let _class of _classes) {
+            for(let entity of this.entitiesOfClass(_class)) {
+                if(boolCheck(entity))
+                    entities.push(entity);
+            }
+        }
+        return entities.minOf(entity => Geometry.Point.DistanceSq(entity.position, position)) ?? null;
+    }
+
+    public firstEntityOfClasses<T extends new(...args: any[]) => Entity>(_classes: T[], boolCheck?: (t: InstanceType<T>) => boolean): InstanceType<T> | null {
+        for(let _class of _classes) {
+            const result = this.entitiesOfClass(_class).first(boolCheck);
+            if(result != null)
+                return result;
+        }
+        return null;
+    }
+
+    public forEachComponentOfClass<T extends new (...args: any[]) => U, U extends IComponent>(_class: T, forEach: (c: InstanceType<T>) => any) {
+        for(let i = 0; i < this.entities.length; i++) {
+            const entity = this.entities[i];
+            if(!entity.active)
+                continue;
+            
+            const components = entity.componentsOfClass(_class);
+            if(components) {
+                for(let component of components) {
+                    if(!component.active)
+                        continue;
+                    
+                    forEach(component);
+                }
+            }
+        }
+        return null;
+    }
+
+    public firstComponentOfClass<T extends new (...args: any[]) => U, U extends IComponent>(_class: T, first: (c: InstanceType<T>) => boolean): InstanceType<T> | null {
+        for(let i = 0; i < this.entities.length; i++) {
+            const entity = this.entities[i];
+            if(!entity.active)
+                continue;
+            
+            const components = entity.componentsOfClass(_class);
+            if(components) {
+                for(let component of components) {
+                    if(!component.active)
+                        continue;
+                    
+                    if(first(component))
+                        return component;
+                }
+            }
+        }
+        return null;
+    }
+
+    // gets the first entity of a class
+    public singleton<T extends new (...args: any[]) => U, U extends Entity>(_class: T): InstanceType<T> | null {
+        if(!(_class.name in this.entitiesByClass))
+            return null;
+        const entity = this.entitiesByClass[_class.name].first();
+        return entity == null ? null : entity as InstanceType<T>;
+    }
 }